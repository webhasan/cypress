--- conflicted
+++ resolved
@@ -11,24 +11,18 @@
 {
     public function login(Request $request)
     {
-<<<<<<< HEAD
-        if ($request->attributes){
-=======
-
         if($request->attributes){
-            // find user based on attributes
->>>>>>> 646f95d2
             /**@var Builder $query */
             $query = app($this->userClassName())->query();
 
-            collect($request->attributes)->each(function ($attribute, $key) use($query){
+            collect($request->attributes)->each(function ($attribute, $key) use($query) {
                 $query->where($key, '=', $attribute);
             });
 
             $user = $query->first();
         }
 
-        if(!isset($user)){
+        if (!isset($user)) {
             $user = $this->factoryBuilder($this->userClassName())
                 ->create($request->input('attributes', []));
         }
