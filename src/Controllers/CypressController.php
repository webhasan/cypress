<?php

namespace Laracasts\Cypress\Controllers;

use Illuminate\Http\Request;
use Illuminate\Support\Facades\Artisan;
use Illuminate\Support\Facades\Route;
use Illuminate\Support\Str;

class CypressController
{
    public function routes()
    {
        return collect(Route::getRoutes()->getRoutes())
            ->map(function (\Illuminate\Routing\Route $route) {
                return [
                    'name' => $route->getName(),
                    'domain' => $route->getDomain(),
                    'action' => $route->getActionName(),
                    'uri' => $route->uri(),
                    'method' => $route->methods(),
                ];
            })
            ->keyBy('name');
    }

    public function login(Request $request)
    {
        $attributes = $request->input('attributes', []);

        $user = app($this->userClassName())
            ->newQuery()
            ->where($attributes)
            ->first();

        if (!$user) {
            $user = $this->factoryBuilder($this->userClassName())->create(
                $attributes
            );
        }

        return tap($user, function ($user) {
            auth()->login($user);

            $user->setHidden([])->setVisible([]);
        });
    }

    public function logout()
    {
        auth()->logout();
    }

    public function factory(Request $request)
    {
        return $this->factoryBuilder($request->input('model'))
            ->times(intval($request->input('times', 1)))
            ->create($request->input('attributes'))
<<<<<<< HEAD
            ->each->setHidden([])
            ->load($request->input('relations', []))
            ->pipe(function ($collection) {
                return $collection->count() > 1
                    ? $collection
                    : $collection->first();
            });
=======
            ->each(function ($model) {
                $model->setHidden([])->setVisible([]);
            });

        return $collection->count() > 1 ? $collection : $collection->first();
>>>>>>> 059887f9
    }

    public function artisan(Request $request)
    {
        Artisan::call(
            $request->input('command'),
            $request->input('parameters', [])
        );
    }

    public function csrfToken()
    {
        return response()->json(csrf_token());
    }

    public function runPhp(Request $request)
    {
        $code = $request->input('command');

        if ($code[-1] !== ';') {
            $code .= ';';
        }

        if (!Str::contains($code, 'return')) {
            $code = 'return ' . $code;
        }

        return response()->json([
            'result' => eval($code),
        ]);
    }

    protected function userClassName()
    {
        return config('auth.providers.users.model');
    }

    protected function factoryBuilder($model)
    {
        // Should we use legacy factories?
        if (class_exists('Illuminate\Database\Eloquent\Factory')) {
            return factory($model);
        }

        return (new $model())->factory();
    }
}<|MERGE_RESOLUTION|>--- conflicted
+++ resolved
@@ -56,7 +56,6 @@
         return $this->factoryBuilder($request->input('model'))
             ->times(intval($request->input('times', 1)))
             ->create($request->input('attributes'))
-<<<<<<< HEAD
             ->each->setHidden([])
             ->load($request->input('relations', []))
             ->pipe(function ($collection) {
@@ -64,13 +63,6 @@
                     ? $collection
                     : $collection->first();
             });
-=======
-            ->each(function ($model) {
-                $model->setHidden([])->setVisible([]);
-            });
-
-        return $collection->count() > 1 ? $collection : $collection->first();
->>>>>>> 059887f9
     }
 
     public function artisan(Request $request)
